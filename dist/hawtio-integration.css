.metricsWatcher .heading1 {
  font-size: 24px;
  line-height: 30px;
  margin: 0;
}
.metricsWatcher .heading3 {
  font-size: 18px;
  line-height: 27px;
  margin: 0;
}
.metricsWatcher .heading4 {
  font-size: 14px;
  line-height: 18px;
  margin: 0;
}
.metricsWatcher .heading5 {
  font-size: 18px;
  line-height: 18px;
  margin: 0;
}
.metricsWatcher p {
  font-size: 13px;
  line-height: 18px;
}
.metricsWatcher fieldset legend {
  margin-bottom: 5px;
  border-bottom: none;
  color: inherit;
}
.metricsWatcher .activeRequestsGraph {
  vertical-align: top;
}
.metricsWatcher .activeRequestsGraph .counter .histogram {
  width: 95%;
}
.metricsWatcher .nested {
  margin: 0 10px 10px 0;
}
.metricsWatcher .nested h1 {
  font-size: 24px;
}
.metricsWatcher .progressLabel {
  text-align: right;
  color: #666;
}
.metricsWatcher.histogram .histogramContainer td,
.metricsWatcher.timer .timerContainer td,
.metricsWatcher .progressLabel,
.metricsWatcher .progressValue {
  vertical-align: top;
  padding: 0 5px;
}
.metricsWatcher .progressValue {
  font-size: 13px;
  line-height: 18px;
  color: #666;
}
.metricsWatcher .progress {
  height: 18px;
  margin-bottom: 17px;
}
.metricsWatcher.timer table,
.metricsWatcher.histogram table,
.metricsWatcher.web table,
.metricsWatcher.log4j table,
.metricsWatcher.cache table,
.metricsWatcher.jvm table,
.metricsWatcher .progressBar,
.metricsWatcher .progressBar,
.metricsWatcher .progressTable {
  width: 100%;
  font-size: 13px;
}
.metricsWatcher.histogram .histogramContainer,
.metricsWatcher.jvm .jvmContainer,
.metricsWatcher.web .webContainer,
.metricsWatcher.log4j .log4jContainer,
.metricsWatcher.cache .cacheContainer,
.metricsWatcher.timer .timerContainer,
.metricsWatcher.cache .gaugeTableContainer {
  border-style: none;
  border-width: 1px;
  padding: 10px 0;
  margin-left: 0;
  padding: 10px;
}
.metricsWatcher.cache table.gaugeTable td h5,
.metricsWatcher.jvm table.jvmTable td h5 {
  font-size: 15px;
  font-weight: normal;
  text-align: left;
}
.metricsWatcher table.gaugeTable td,
.metricsWatcher table.jvmTable td {
  font-size: 14px;
  text-align: right;
}
caption {
  font-weight: bold;
}
/**
 * Find a nice style for progress bar
 */
.metricsWatcher .progress > .progress-bar {
  display: block;
  height: 100%;
  -webkit-border-top-right-radius: 8px;
  -webkit-border-bottom-right-radius: 8px;
  -moz-border-radius-topright: 8px;
  -moz-border-radius-bottomright: 8px;
  border-top-right-radius: 8px;
  border-bottom-right-radius: 8px;
  -webkit-border-top-left-radius: 20px;
  -webkit-border-bottom-left-radius: 20px;
  -moz-border-radius-topleft: 20px;
  -moz-border-radius-bottomleft: 20px;
  border-top-left-radius: 20px;
  border-bottom-left-radius: 20px;
  background-color: #2b5eb7;
  background-image: -webkit-gradient(linear, left bottom, left top, color-stop(0, #2b5eb7), color-stop(1, #548cb8));
  background-image: -webkit-linear-gradient(center bottom, #2b5eb7 37%, #548cb8 69%);
  background-image: -moz-linear-gradient(center bottom, #2b5eb7 37%, #548cb8 69%);
  background-image: -ms-linear-gradient(center bottom, #2b5eb7 37%, #548cb8 69%);
  background-image: -o-linear-gradient(center bottom, #2b5eb7 37%, #548cb8 69%);
  -webkit-box-shadow: inset 0 2px 9px rgba(255, 255, 255, 0.3), inset 0 -2px 6px rgba(0, 0, 0, 0.4);
  -moz-box-shadow: inset 0 2px 9px rgba(255, 255, 255, 0.3), inset 0 -2px 6px rgba(0, 0, 0, 0.4);
  position: relative;
  overflow: hidden;
}

.camel.tree-header {
  height: 42px;
}
.camel.tree-header > .left {
  right: 94px;
}
.camel.tree-header > .left,
.camel.tree-header > .right {
  top: 6px;
  line-height: 30px;
}
.camel.tree-header > .left > .section-filter {
  width: 100%;
}
.camel.tree-header > .left > .section-filter > .search-query {
  width: 100%;
  margin-bottom: 10px;
}
.camel.tree-header > .left > .section-filter > .icon-remove {
  right: -16px;
}
.camel-tree > ul.nav {
  margin-bottom: 3px !important;
}
.camel-tree > .section-filter {
  margin: 0 0 8px;
  display: block;
}

/*

.ACTIVE:before {
  font-family: FontAwesome;
  content: "\f087";
  font-style: normal;
  color: #777777;
}

.RESOLVED:before {
  font-family: FontAwesome;
  content: "\f0ad";
  font-style: normal;
}

.STARTING:before {
  font-family: FontAwesome;
  content: "\f021";
  font-style: normal;
}

.STARTING {
  -moz-animation: spin 2s infinite linear;
  -o-animation: spin 2s infinite linear;
  -webkit-animation: spin 2s infinite linear;
  animation: spin 2s infinite linear;
}

.STOPPING:before {
  font-family: FontAwesome;
  content: "\f021";
  font-style: normal;
}

.STOPPING {
  -moz-animation: spin 2s infinite linear;
  -o-animation: spin 2s infinite linear;
  -webkit-animation: spin 2s infinite linear;
  animation: spin 2s infinite linear;
}

.UNINSTALLED:before {
  font-family: FontAwesome;
  content: "\f014";
  font-style: normal;
}

.INSTALLED:before {
  font-family: FontAwesome;
  content: "\f06b";
  font-style: normal;
}

.bundle-list {
  width: 100%;
}

.bundle-item {
  position: relative;
  display: inline-block;
  width: 300px;
  margin-bottom: 1px;
}

.bundle-item-details table {
  min-height: 0;
}

.bundle-item-details {
  height: 0;
  display: inline-block;
  z-index: 15;
}

.bundle-item > a {
  display: block;
  z-index: 5;
}

.bundle-item > a:hover {
  text-decoration: none;
}

.bundle-item a span {
  display: block;
  padding: 8px;
  font-weight: normal;
  z-index: 6;
  text-overflow: ellipsis;
  overflow: hidden;
}

.bundle-item a span.badge {
  margin-left: 7px;
}

.bundle-item a span.badge::before {
  padding: 0px;
  float: left;
  position: relative;
  top: 4px;
  left: -8px;
  display: block;
  content: ' ';
  height: 6px;
  width: 6px;
  z-index: 10;
}

.bundle-item a.toggle-action {
  position: absolute;
  display: block;
  width: 16px;
  height: 16px;
  margin: 0;
  padding: 0;
  right: 12px;
  top: 0;
  opacity: 0.2;
  transition: all 500ms ease-in-out;
  font-size: 18px;
}

.bundle-item a.toggle-action .icon-power-off {
  color: orange;
}

.bundle-item a.toggle-action .icon-play-circle {
  color: green;
}

.bundle-item a.toggle-action:hover {
  opacity: 1;
  text-decoration: none;
}

.bundle-list {
  margin-bottom: 2em;
}

.repository-browser-toolbar {
  margin-bottom: 10px;
}

.bundle-list-toolbar {
  vertical-align: top;
}

.bundle-list-toolbar > .pull-left > *,
.bundle-list-toolbar > .pull-right > * {
  display: inline-block;
}

.bundle-list-toolbar > div > input,
.bundle-list-toolbar > div > div > input {
  margin-bottom: 10px;
}

.bundle-list-toolbar > div > label,
.bundle-list-toolbar > div > strong {
  position: relative;
  top: -3px;
}

.bundle-list-toolbar > div > .input-append {
  position: relative;
  left: 3px;
  top: -9px;
}

.config-admin-form .form-horizontal .controls {
    margin-left: 280px;
}

.new-config-name-form {
    margin-top: 30px;
}

.popover {
  max-width: inherit;
<<<<<<< HEAD

}
*/
.list-group-item.child {
  padding-left: 65px;
}
.toolbar-bottom {
  margin-top: 20px;
  border-top: 1px solid #d1d1d1;
  padding-top: 10px;
=======
}
.overviewSection td {
  vertical-align: top;
>>>>>>> 45804a2f
}<|MERGE_RESOLUTION|>--- conflicted
+++ resolved
@@ -337,7 +337,6 @@
 
 .popover {
   max-width: inherit;
-<<<<<<< HEAD
 
 }
 */
@@ -348,9 +347,7 @@
   margin-top: 20px;
   border-top: 1px solid #d1d1d1;
   padding-top: 10px;
-=======
 }
 .overviewSection td {
   vertical-align: top;
->>>>>>> 45804a2f
 }