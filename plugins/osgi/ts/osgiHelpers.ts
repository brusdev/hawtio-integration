--- conflicted
+++ resolved
@@ -376,11 +376,7 @@
    * Creates a link to the given configuration pid and/or factoryPid
    */
   export function createConfigPidLink($scope, workspace, pid, isFactory = false) {
-<<<<<<< HEAD
-    return Core.url(createConfigPidPath($scope, pid, isFactory));
-=======
     return Core.url(createConfigPidPath($scope, pid, isFactory) + workspace.hash())
->>>>>>> 45804a2f
   }
 
   /**
