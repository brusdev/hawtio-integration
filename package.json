{
  "name": "hawtio-integration",
<<<<<<< HEAD
  "version": "3.0.0",
=======
  "version": "2.0.0",
  "license": "Apache-2.0",
  "repository": {
    "type": "git",
    "url": "git@github.com:hawtio/hawtio-integration.git"
  },
>>>>>>> f84feb3c
  "scripts": {
    "start": "gulp",
    "build": "gulp build",
    "postinstall": "bower install"
  },
  "devDependencies": {
    "bower": "^1.0.0",
    "del": "^2.0.0",
    "event-stream": "^3.0.0",
    "gulp": "^3.0.0",
    "gulp-angular-templatecache": "^2.0.0",
    "gulp-concat": "^2.0.0",
    "gulp-concat-filenames": "^1.0.0",
    "gulp-connect": "^2.0.0",
    "gulp-filter": "^4.0.0",
    "gulp-less": "^3.0.0",
    "gulp-load-plugins": "^1.0.0",
    "gulp-notify": "^2.0.0",
    "gulp-replace": "~0.5.0",
    "gulp-typescript": "^2.0.0",
    "gulp-watch": "^3.0.0",
    "hawtio-node-backend": "^2.0.0",
    "js-logger": "^0.9.14",
    "proxy-middleware": "~0.15.0",
    "through2": "^2.0.0",
    "typescript": "^2.0.0",
    "underscore.string": "^3.0.0",
    "url-join": "1.0.0",
    "util-deprecate": "^1.0.0",
    "which": "^1.0.0",
    "wiredep": "^4.0.0",
    "yargs": "^6.0.0"
  }
}<|MERGE_RESOLUTION|>--- conflicted
+++ resolved
@@ -1,15 +1,11 @@
 {
   "name": "hawtio-integration",
-<<<<<<< HEAD
   "version": "3.0.0",
-=======
-  "version": "2.0.0",
   "license": "Apache-2.0",
   "repository": {
     "type": "git",
     "url": "git@github.com:hawtio/hawtio-integration.git"
   },
->>>>>>> f84feb3c
   "scripts": {
     "start": "gulp",
     "build": "gulp build",
