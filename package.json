--- conflicted
+++ resolved
@@ -3,16 +3,8 @@
   "version": "2.0.0",
   "scripts": {
     "start": "gulp",
-<<<<<<< HEAD
     "build": "gulp build",
     "postinstall": "bower install"
-  },
-  "dependencies": {
-    "hawtio-node-backend": "^2.0.5",
-    "yargs": "^3.32.0"
-=======
-    "build": "gulp build"
->>>>>>> c871b9bb
   },
   "devDependencies": {
     "bower": "^1.3.12",
@@ -30,12 +22,14 @@
     "gulp-replace": "^0.5.4",
     "gulp-typescript": "^2.4.2",
     "gulp-watch": "^3.0.0",
+    "hawtio-node-backend": "^2.0.5",
     "proxy-middleware": "^0.9.0",
     "through2": "^0.6.3",
     "underscore.string": "^2.4.0",
     "url-join": "0.0.1",
     "util-deprecate": "^1.0.2",
     "which": "^1.0.8",
-    "wiredep": "^2.2.2"
+    "wiredep": "^2.2.2",
+    "yargs": "^3.32.0"
   }
 }